// Copyright 2015-2022 Benjamin Fry <benjaminfry@me.com>
//
// Licensed under the Apache License, Version 2.0, <LICENSE-APACHE or
// https://apache.org/licenses/LICENSE-2.0> or the MIT license <LICENSE-MIT or
// https://opensource.org/licenses/MIT>, at your option. This file may not be
// copied, modified, or distributed except according to those terms.

use std::{io, path::Path, time::Instant};

use tracing::{debug, info};

use crate::{
    authority::{
        Authority, LookupError, LookupObject, LookupOptions, MessageRequest, UpdateResult, ZoneType,
    },
    proto::{
        op::{Query, ResponseCode},
        rr::{LowerName, Name, Record, RecordType},
    },
    recursor::Recursor,
    resolver::{
        config::{NameServerConfig, NameServerConfigGroup, Protocol},
        lookup::Lookup,
    },
    server::RequestInfo,
    store::recursor::RecursiveConfig,
};

/// An authority that will forward resolutions to upstream resolvers.
///
/// This uses the hickory-resolver for resolving requests.
pub struct RecursiveAuthority {
    origin: LowerName,
    recursor: Recursor,
}

impl RecursiveAuthority {
    /// Read the Authority for the origin from the specified configuration
    pub async fn try_from_config(
        origin: Name,
        _zone_type: ZoneType,
        config: &RecursiveConfig,
        root_dir: Option<&Path>,
    ) -> Result<Self, String> {
        info!("loading recursor config: {}", origin);

        // read the roots
        let root_addrs = config
            .read_roots(root_dir)
            .map_err(|e| format!("failed to read roots {}: {}", config.roots.display(), e))?;

        // Configure all the name servers
        let mut roots = NameServerConfigGroup::new();
        for socket_addr in root_addrs {
            roots.push(NameServerConfig {
                socket_addr,
                protocol: Protocol::Tcp,
                tls_dns_name: None,
                trust_negative_responses: false,
                #[cfg(feature = "dns-over-rustls")]
                tls_config: None,
                bind_addr: None, // TODO: need to support bind addresses
            });

            roots.push(NameServerConfig {
                socket_addr,
                protocol: Protocol::Udp,
                tls_dns_name: None,
                trust_negative_responses: false,
                #[cfg(feature = "dns-over-rustls")]
                tls_config: None,
                bind_addr: None,
            });
        }

        let mut recursor = Recursor::builder();
        recursor
            .ns_cache_size(config.ns_cache_size)
            .record_cache_size(config.record_cache_size)
            .dnssec_policy(config.dnssec_policy.load()?);
        let recursor = recursor
            .build(roots)
            .map_err(|e| format!("failed to initialize recursor: {e}"))?;

        Ok(Self {
            origin: origin.into(),
            recursor,
        })
    }
}

#[async_trait::async_trait]
impl Authority for RecursiveAuthority {
    type Lookup = RecursiveLookup;

    /// Always Recursive
    fn zone_type(&self) -> ZoneType {
        ZoneType::Hint
    }

    /// Always false for Forward zones
    fn is_axfr_allowed(&self) -> bool {
        false
    }

    fn can_validate_dnssec(&self) -> bool {
        self.recursor.is_validating()
    }

    async fn update(&self, _update: &MessageRequest) -> UpdateResult<bool> {
        Err(ResponseCode::NotImp)
    }

    /// Get the origin of this zone, i.e. example.com is the origin for www.example.com
    ///
    /// In the context of a forwarder, this is either a zone which this forwarder is associated,
    ///   or `.`, the root zone for all zones. If this is not the root zone, then it will only forward
    ///   for lookups which match the given zone name.
    fn origin(&self) -> &LowerName {
        &self.origin
    }

    /// Forwards a lookup given the resolver configuration for this Forwarded zone
    async fn lookup(
        &self,
        name: &LowerName,
        rtype: RecordType,
<<<<<<< HEAD
        _lookup_options: LookupOptions,
    ) -> Result<Option<Self::Lookup>, LookupError> {
        debug!("recursive lookup: {} {}", name, rtype);
=======
        lookup_options: LookupOptions,
    ) -> Result<Self::Lookup, LookupError> {
        debug!("recursive lookup: {} {} {:?}", name, rtype, lookup_options);
>>>>>>> a98144a5

        let query = Query::query(name.into(), rtype);
        let now = Instant::now();

        self.recursor
            .resolve(query, now, lookup_options.dnssec_ok())
            .await
            .map(RecursiveLookup)
            .map(Some)
            .map_err(Into::into)
    }

    async fn search(
        &self,
        request_info: RequestInfo<'_>,
        lookup_options: LookupOptions,
    ) -> Result<Option<Self::Lookup>, LookupError> {
        self.lookup(
            request_info.query.name(),
            request_info.query.query_type(),
            lookup_options,
        )
        .await
    }

    async fn get_nsec_records(
        &self,
        _name: &LowerName,
        _lookup_options: LookupOptions,
    ) -> Result<Self::Lookup, LookupError> {
        Err(LookupError::from(io::Error::new(
            io::ErrorKind::Other,
            "Getting NSEC records is unimplemented for the recursor",
        )))
    }
}

pub struct RecursiveLookup(Lookup);

impl LookupObject for RecursiveLookup {
    fn is_empty(&self) -> bool {
        self.0.is_empty()
    }

    fn iter<'a>(&'a self) -> Box<dyn Iterator<Item = &'a Record> + Send + 'a> {
        Box::new(self.0.record_iter())
    }

    fn take_additionals(&mut self) -> Option<Box<dyn LookupObject>> {
        None
    }

    fn dnssec_validated(&self) -> bool {
        // TODO research what spec / other impls do when the answer section is empty, DNSSEC
        // validation is enabled but nameservers provided no NSEC3 records
        self.0
            .records()
            .iter()
            .all(|record| record.proof().is_secure())
    }
}<|MERGE_RESOLUTION|>--- conflicted
+++ resolved
@@ -125,15 +125,9 @@
         &self,
         name: &LowerName,
         rtype: RecordType,
-<<<<<<< HEAD
-        _lookup_options: LookupOptions,
-    ) -> Result<Option<Self::Lookup>, LookupError> {
-        debug!("recursive lookup: {} {}", name, rtype);
-=======
         lookup_options: LookupOptions,
     ) -> Result<Self::Lookup, LookupError> {
         debug!("recursive lookup: {} {} {:?}", name, rtype, lookup_options);
->>>>>>> a98144a5
 
         let query = Query::query(name.into(), rtype);
         let now = Instant::now();
